"""Implementation of the conditional imputer."""

from typing import Optional
import warnings

import numpy as np

from shapiq.games.imputer.base import Imputer
from shapiq.approximator.sampling import CoalitionSampler

class ConditionalImputer(Imputer):
    """A conditional imputer for the shapiq package.

    The conditional imputer is used to impute the missing values of a data point by using the
    conditional distribution estimated with the background data.

    Args:
        model: The model to explain as a callable function expecting a data points as input and
            returning the model's predictions.
        data: The background data to use for the explainer as a two-dimensional array
            with shape ``(n_samples, n_features)``.
        x: The explanation point to use the imputer on.
        sample_size: The number of samples to draw from the conditional background data for imputation. 
            Defaults to ``10``.
        conditional_budget: The number of coallitions to sample per each point in ``data`` for training
            the generative model. Defaults to ``16``.
        conditional_threshold: A quantile threshold defining a neighbourhood of samples to draw 
            ``sample_size`` from. A value between ``0.0`` and ``1.0``. Defaults to ``0.05``.
        normalize: A flag to normalize the game values. If ``True`` (default), then the game values are
            normalized and centered to be zero for the empty set of features. Defaults to ``True``.
        categorical_features: A list of indices of the categorical features in the background data.
            Currently unused.
        method: Defaults to ``'generative'``.
        random_state: The random state to use for sampling. Defaults to ``None``.

    Attributes:
        replacement_data: The data to use for imputation. Either samples from the background data
            or the mean/median of the background data.
        empty_prediction: The model's prediction on an empty data point (all features missing).
    """

    def __init__(
        self,
        model,
        data: np.ndarray,
        x: np.ndarray = None,
        sample_size: int = 10,
        conditional_budget: int = 128,
        conditional_threshold: float = 0.05,
        normalize: bool = True,
        categorical_features: list[int] = None,
        method="generative",
        random_state: Optional[int] = None,
    ) -> None:
        super().__init__(model, data, categorical_features, random_state)
        if method != "generative":
            raise ValueError("Currently only a generative conditional imputer is implemented.")
        self.method = method
        self.sample_size = sample_size
        self.conditional_budget = conditional_budget
        self.conditional_threshold = conditional_threshold
        self.init_background(data=data)
        if x is not None:
            self.fit(x)
        # set empty value and normalization
        self.empty_prediction: float = self._calc_empty_prediction()
        if normalize:
            self.normalization_value = self.empty_prediction

    def init_background(self, data: np.ndarray) -> "ConditionalImputer":
        """Intializes the conditional imputer.
        Args:
            data: The background data to use for the imputer. The shape of the array must
                be (n_samples, n_features).

        Returns:
            The initialized imputer.
        """
        import xgboost
        n_features = data.shape[1]
        if self.conditional_budget > 2**n_features:
            warnings.warn(f'`conditional_budget` is higher than `2**n_features`; setting `conditional_budget = 2**n_features`')
            self.conditional_budget = 2**n_features
        X_tiled = np.repeat(data, repeats=self.conditional_budget, axis=0)
        coalition_sampler = CoalitionSampler(
            n_players=n_features,
            sampling_weights=np.array([1e-7 for _ in range(n_features + 1)]),
            random_state=self._random_state
        )
        coalitions_matrix = []
        for _ in range(data.shape[0]):
            coalition_sampler.sample(self.conditional_budget)
            coalitions_matrix.append(coalition_sampler.coalitions_matrix)
        coalitions_matrix = np.concatenate(coalitions_matrix, axis=0)
        # (data.shape[0] * self.conditional_budget, n_features)
        X_masked = X_tiled.copy()
        X_masked[coalitions_matrix] = np.NaN
        tree_embedder = xgboost.XGBRegressor(random_state=self._random_state)
        tree_embedder.fit(X_masked, X_tiled)
        self._data_embedded = tree_embedder.apply(data)
        self._tree_embedder = tree_embedder
<<<<<<< HEAD
        return self
=======
        self._coalition_sampler = coalition_sampler
>>>>>>> 4bfe78a1

    def fit(self, x: np.ndarray[float]) -> "ConditionalImputer":
        """Fits the imputer to the explanation point.

        Args:
            x: The explanation point to use the imputer to.

        Returns:
            The fitted imputer.
        """
        self._x = x
        return self

    def value_function(self, coalitions: np.ndarray[bool]) -> np.ndarray[float]:
        """Computes the value function for all coalitions.

        Args:
            coalitions: A boolean array indicating which features are present (`True`) and which are
                missing (`False`). The shape of the array must be (n_subsets, n_features).

        Returns:
            The model's predictions on the imputed data points. The shape of the array is
               (n_subsets, n_outputs).
        """
        background_data = self._sample_background_data()
        n_coalitions = coalitions.shape[0]
        n_samples = background_data.shape[0]
        x_tiled = np.tile(self._x, (n_coalitions * n_samples, 1))
        background_data_tiled = np.tile(background_data, (n_coalitions, 1))
        coalitions_tiled = np.repeat(coalitions, n_samples, axis=0)
        x_tiled[~coalitions_tiled] = background_data_tiled[~coalitions_tiled]
        predictions = self.predict(x_tiled)
        avg_predictions = predictions.reshape(n_coalitions, -1).mean(axis=1)
        return avg_predictions

    def _sample_background_data(self) -> np.ndarray:
        """Samples background data.

        Returns:
            The sampled replacement values. The shape of the array is (sample_size, n_subsets,
                n_features).
        """
        try:
            x_embedded = self._tree_embedder.apply(self._x)
<<<<<<< HEAD
        except ValueError:  # not correct shape
=======
        except:
>>>>>>> 4bfe78a1
            x_embedded = self._tree_embedder.apply(self._x.reshape(1, -1))
        distances = hamming_distance(self._data_embedded, x_embedded)
        conditional_data = self.data[
            distances <= np.quantile(distances, self.conditional_threshold)
        ]
        if self.sample_size < conditional_data.shape[0]:
            idc = self._rng.choice(conditional_data.shape[0], size=self.sample_size, replace=False)
            background_data = conditional_data[idc, :]
        else:
            background_data = conditional_data
        return background_data

    def _calc_empty_prediction(self) -> float:
        """Runs the model on empty data points (all features missing) to get the empty prediction.

        Returns:
            The empty prediction.
        """
        # TODO: perhaps should be self.conditional_data instead of self.data
        empty_predictions = self.predict(self.data)
        empty_prediction = float(np.mean(empty_predictions))
        return empty_prediction


def hamming_distance(X, x):
    """Computes hamming distance between point x (1d) and points in X (2d).
    https://en.wikipedia.org/wiki/Hamming_distance
    """
    x_tiled = np.tile(x, (X.shape[0], 1))
    distances = (X != x_tiled).sum(axis=1)
    return distances<|MERGE_RESOLUTION|>--- conflicted
+++ resolved
@@ -1,12 +1,13 @@
 """Implementation of the conditional imputer."""
 
+import warnings
 from typing import Optional
-import warnings
 
 import numpy as np
 
+from shapiq.approximator.sampling import CoalitionSampler
 from shapiq.games.imputer.base import Imputer
-from shapiq.approximator.sampling import CoalitionSampler
+
 
 class ConditionalImputer(Imputer):
     """A conditional imputer for the shapiq package.
@@ -20,11 +21,11 @@
         data: The background data to use for the explainer as a two-dimensional array
             with shape ``(n_samples, n_features)``.
         x: The explanation point to use the imputer on.
-        sample_size: The number of samples to draw from the conditional background data for imputation. 
+        sample_size: The number of samples to draw from the conditional background data for imputation.
             Defaults to ``10``.
         conditional_budget: The number of coallitions to sample per each point in ``data`` for training
             the generative model. Defaults to ``16``.
-        conditional_threshold: A quantile threshold defining a neighbourhood of samples to draw 
+        conditional_threshold: A quantile threshold defining a neighbourhood of samples to draw
             ``sample_size`` from. A value between ``0.0`` and ``1.0``. Defaults to ``0.05``.
         normalize: A flag to normalize the game values. If ``True`` (default), then the game values are
             normalized and centered to be zero for the empty set of features. Defaults to ``True``.
@@ -77,15 +78,18 @@
             The initialized imputer.
         """
         import xgboost
+
         n_features = data.shape[1]
         if self.conditional_budget > 2**n_features:
-            warnings.warn(f'`conditional_budget` is higher than `2**n_features`; setting `conditional_budget = 2**n_features`')
+            warnings.warn(
+                "`conditional_budget` is higher than `2**n_features`; setting `conditional_budget = 2**n_features`"
+            )
             self.conditional_budget = 2**n_features
         X_tiled = np.repeat(data, repeats=self.conditional_budget, axis=0)
         coalition_sampler = CoalitionSampler(
             n_players=n_features,
             sampling_weights=np.array([1e-7 for _ in range(n_features + 1)]),
-            random_state=self._random_state
+            random_state=self._random_state,
         )
         coalitions_matrix = []
         for _ in range(data.shape[0]):
@@ -99,11 +103,8 @@
         tree_embedder.fit(X_masked, X_tiled)
         self._data_embedded = tree_embedder.apply(data)
         self._tree_embedder = tree_embedder
-<<<<<<< HEAD
+        self._coalition_sampler = coalition_sampler
         return self
-=======
-        self._coalition_sampler = coalition_sampler
->>>>>>> 4bfe78a1
 
     def fit(self, x: np.ndarray[float]) -> "ConditionalImputer":
         """Fits the imputer to the explanation point.
@@ -148,11 +149,7 @@
         """
         try:
             x_embedded = self._tree_embedder.apply(self._x)
-<<<<<<< HEAD
         except ValueError:  # not correct shape
-=======
-        except:
->>>>>>> 4bfe78a1
             x_embedded = self._tree_embedder.apply(self._x.reshape(1, -1))
         distances = hamming_distance(self._data_embedded, x_embedded)
         conditional_data = self.data[
